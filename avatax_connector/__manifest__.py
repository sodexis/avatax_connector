--- conflicted
+++ resolved
@@ -1,14 +1,8 @@
 {
     "name": "Avalara Avatax Connector",
-<<<<<<< HEAD
-    'version': '12.0.1.0.0',
-    "author": "Fabrice Henrion, Sodexis Inc<dev@sodexis.com>",
-    "website": "http://www.sodexis.com",
-=======
     "version": "12.0.2.0.0",
     "author": "Fabrice Henrion, Sodexis Inc<dev@sodexis.com>"
               ", Open Source Integrators",
->>>>>>> dc7ce672
     "summary": "Sales tax Calculation",
     "license": "Other proprietary",
     "description": """
@@ -34,16 +28,12 @@
 
 """,
     "category": "Generic Modules/Accounting",
-<<<<<<< HEAD
-    "depends": ['base', 'account_accountant', 'sale', 'stock',],
-=======
     "depends": [
         'account',
         'sale',
         'stock',
         'base_geolocalize',
     ],
->>>>>>> dc7ce672
     "data": [
         "security/avalara_salestax_security.xml",
         "security/ir.model.access.csv",
@@ -59,14 +49,8 @@
         "views/sale_order_action.xml",
         "views/account_tax_view.xml",
         "report/sale_order_templates.xml",
-<<<<<<< HEAD
-        #"views/demo.xml",
-    ],
-    "test": [],
-=======
         #"views/res_config_settings_view.xml",
     ],
->>>>>>> dc7ce672
     'images': [
         'static/description/avatax_icon.png',
     ],
