--- conflicted
+++ resolved
@@ -106,12 +106,7 @@
                 </ul>
         </div>
         <div class="oe_span6">
-<<<<<<< HEAD
-            <img class="oe_picture oe_screenshot" src="AvaTax_API_Odoo_image3.png">
-        </div>
-=======
             <img class="oe_picture oe_screenshot" src="ATC3.png">
->>>>>>> dc7ce672
         </div>
     </div>
 </section>
@@ -251,13 +246,8 @@
 </section>
 <section class="oe_container oe_dark">
     <div class="oe_row">
-<<<<<<< HEAD
-          <div class="oe_span6">
-            <img class="oe_picture oe_screenshot" src="Products   FURN_8900_Odoo_image10.png">
-=======
         <div class="oe_span6">
             <img class="oe_picture oe_screenshot" src="ATC10.png">
->>>>>>> dc7ce672
         </div>
         <div class="oe_span6">
             <p class='oe_mt32'>
@@ -340,13 +330,8 @@
 </section>
 <section class="oe_container oe_dark">
     <div class="oe_row">
-<<<<<<< HEAD
-           <div class="oe_span6">
-            <img class="oe_picture oe_screenshot" src="Customers   Lumber Inc   Odoo12.png">
-=======
         <div class="oe_span6">
             <img class="oe_picture oe_screenshot" src="ATC12.png">
->>>>>>> dc7ce672
         </div>
         <div class="oe_span6">
             <p class='oe_mt32'>
@@ -374,13 +359,8 @@
 </section>
 <section class="oe_container oe_dark">
     <div class="oe_row">
-<<<<<<< HEAD
-           <div class="oe_span6">
-            <img class="oe_picture oe_screenshot" src="Customers   Lumber Inc   Odoo12.png">
-=======
         <div class="oe_span6">
             <img class="oe_picture oe_screenshot" src="ATC12.png">
->>>>>>> dc7ce672
         </div>
         <div class="oe_span6">
             <p class='oe_mt32'>
