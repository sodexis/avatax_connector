--- conflicted
+++ resolved
@@ -70,14 +70,7 @@
                                   shipping_address.state_id and shipping_address.state_id.code or None,
                                   shipping_address.country_id and shipping_address.country_id.code or None, 1).data
 
-<<<<<<< HEAD
-        #using get_tax method to calculate tax based on address
-#        doc_date = datetime.strftime(datetime.strptime(doc_date,DEFAULT_SERVER_DATETIME_FORMAT), DEFAULT_SERVER_DATE_FORMAT)
-#        print"doc_date",type(doc_date)
-        invoice_date = str(invoice_date).split(' ')[0] if invoice_date else False
-=======
         # using get_tax method to calculate tax based on address
->>>>>>> dc7ce672
         result = avalara_obj.get_tax(avatax_config.company_code, doc_date, doc_type,
                                      partner.customer_code, doc_code, origin, destination,
                                      lines, exemption_number,
