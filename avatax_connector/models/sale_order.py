--- conflicted
+++ resolved
@@ -15,61 +15,8 @@
         res = super(SaleOrder, self).onchange_partner_id()
         self.exemption_code = self.partner_id.exemption_number or ''
         self.exemption_code_id = self.partner_id.exemption_code_id.id or None
-<<<<<<< HEAD
-        self.tax_add_shipping = True
-        self.tax_add_id = self.partner_shipping_id.id
-        if self.partner_id.validation_method:
-            self.is_add_validate = True
-        else:
-            self.is_add_validate = False
-        return res
-
-    @api.model
-    def create(self, vals):
-        partner = self.env['res.partner']
-        ship_add_id = False
-        if 'tax_add_default' in vals and vals['tax_add_default']:
-            ship_add_id = vals['partner_id']
-        elif 'tax_add_invoice' in vals and vals['tax_add_invoice']:
-            ship_add_id = vals['partner_invoice_id']
-        elif 'tax_add_shipping' in vals and vals['tax_add_shipping']:
-            ship_add_id = vals['partner_shipping_id']
-        if ship_add_id:
-            vals['tax_add_id'] = ship_add_id
-        if not self.env.user.has_group('account.group_account_manager') and 'partner_id' in vals:
-            vals['exemption_code'] = partner.browse(vals['partner_id']).exemption_number
-            vals['exemption_code_id'] = partner.browse(vals['partner_id']).exemption_code_id.id
-        res = super(SaleOrder, self).create(vals)
-#         res.compute_tax()
-        return res
-
-    @api.multi
-    def write(self, vals):
-        partner = self.env['res.partner']
-        for self_obj in self:
-            ship_add_id = False
-            if 'tax_add_default' in vals and vals['tax_add_default']:
-                ship_add_id = self_obj.partner_id
-            elif 'tax_add_invoice' in vals and vals['tax_add_invoice']:
-                ship_add_id = self_obj.partner_invoice_id or self_obj.partner_id
-            elif 'tax_add_shipping' in vals and vals['tax_add_shipping']:
-                ship_add_id = self_obj.partner_shipping_id or self_obj.partner_id
-            if ship_add_id:
-                vals['tax_add_id'] = ship_add_id.id
-            if not self.env.user.has_group('account.group_account_manager') and 'partner_id' in vals:
-                vals['exemption_code'] = partner.browse(vals['partner_id']).exemption_number
-                vals['exemption_code_id'] = partner.browse(vals['partner_id']).exemption_code_id.id
-        res = super(SaleOrder, self).write(vals)
-
-#         if not self._context.get('avatax_recalculation'):
-#             for order in self:
-#                 order.with_context(avatax_recalculation=True).compute_tax()
-
-        return res
-=======
         self.tax_on_shipping_address = bool(self.partner_shipping_id)
         self.is_add_validate = bool(self.partner_id.validation_method)
->>>>>>> dc7ce672
 
     @api.multi
     def _prepare_invoice(self):
@@ -78,13 +25,8 @@
             'exemption_code': self.exemption_code or '',
             'exemption_code_id': self.exemption_code_id.id or False,
             'location_code': self.location_code or '',
-<<<<<<< HEAD
-            'tax_on_shipping_address': self.tax_add_shipping,
-            'disable_tax_calculation': self.disable_tax_calculation,
-=======
             'warehouse_id': self.warehouse_id.id or '',
             'tax_on_shipping_address': self.tax_on_shipping_address,
->>>>>>> dc7ce672
         })
         return invoice_vals
 
@@ -117,15 +59,6 @@
     amount_tax = fields.Monetary(string='Taxes', store=True, readonly=True, compute='_amount_all', track_visibility='always')
     amount_total = fields.Monetary(string='Total', store=True, readonly=True, compute='_amount_all', track_visibility='always')
     tax_amount = fields.Float('Tax Code Amount', digits=dp.get_precision('Sale Price'))
-<<<<<<< HEAD
-    tax_add_default = fields.Boolean('Default Address', readonly=True, states={'draft': [('readonly', False)]})
-    tax_add_invoice = fields.Boolean('Invoice Address', readonly=True, states={'draft': [('readonly', False)]})
-    tax_add_shipping = fields.Boolean('Delivery Address', default=True, readonly=True, states={'draft': [('readonly', False)]})
-    tax_add_id = fields.Many2one('res.partner', 'Tax Address', readonly=True, states={'draft': [('readonly', False)]},
-                                 compute='_compute_tax_id', store=True)
-    tax_address = fields.Text('Tax Address')
-    disable_tax_calculation = fields.Boolean('Disable Avatax Tax calculation')
-=======
     tax_on_shipping_address = fields.Boolean('Tax based on shipping address', default=True)
     tax_add_id = fields.Many2one(
         'res.partner', 'Tax Address',
@@ -133,7 +66,6 @@
         states={'draft': [('readonly', False)]},
         compute='_compute_tax_id', store=True)
     tax_address = fields.Text('Tax Address Text')
->>>>>>> dc7ce672
     location_code = fields.Char('Location Code', help='Origin address location code')
     warehouse_id = fields.Many2one('stock.warehouse', 'Warehouse')
 
@@ -162,15 +94,10 @@
         @param order_line: send sub_total of each line and get tax amount
         @param shiping_line: send shipping amount of each ship line and get ship tax amount
         """
-<<<<<<< HEAD
-        if self.disable_tax_calculation:
-            return False
-=======
         if self.env.context.get('doing_compute_tax'):
             return False
         self = self.with_context(doing_compute_tax=True)
 
->>>>>>> dc7ce672
         avatax_config_obj = self.env['avalara.salestax']
         account_tax_obj = self.env['account.tax']
         avatax_config = avatax_config_obj.get_avatax_config_company()
@@ -201,12 +128,7 @@
 
             lines = self.create_lines(self.order_line)
 
-<<<<<<< HEAD
-            order_date = str((self.date_order)).split(' ')[0]
-            order_date = datetime.strptime(order_date, "%Y-%m-%d").date()
-=======
             order_date = self.date_order.date()
->>>>>>> dc7ce672
             if lines:
                 if avatax_config.on_line:
                     # Line level tax calculation
