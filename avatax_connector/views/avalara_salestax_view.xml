--- conflicted
+++ resolved
@@ -18,11 +18,7 @@
                                 <field name="company_id"/>
                             </group>
                             <group>
-<<<<<<< HEAD
-                                <a href="https://admin.avalara.com/" target="_blank">Visit the AvaTax Website</a>
-=======
 				<field name="disable_tax_calculation"/>
->>>>>>> dc7ce672
                             </group>
                         </group>
 			<notebook attrs="{'invisible': [('disable_tax_calculation', '=', True)]}">
@@ -59,11 +55,7 @@
                                     </group>
                                 </group>
                                 <group string="Countries">
-<<<<<<< HEAD
-                                    <div>Countries Authorized to Process (ISO code)</div>
-=======
                                     <label for="country_ids" string="Countries Authorized to Process (ISO code)"/>
->>>>>>> dc7ce672
                                     <field name="country_ids" nolabel="1"/>
                                 </group>
                             </page>
